--- conflicted
+++ resolved
@@ -164,8 +164,7 @@
       - name: Install the project libraries
         run: uv sync --frozen
       - name: Check python formatting with ruff
-<<<<<<< HEAD
-        run: uv run ruff format --check
+        run: uv run ruff format --check --exclude scratchpads
 
   # Python linting with ruff  
   python-ruff-lint:
@@ -181,9 +180,6 @@
           enable-cache: true
       - name: Install the project libraries
         run: uv sync --frozen
-=======
-        run: uv run ruff format --check --exclude scratchpads
->>>>>>> 83300c6e
       - name: Lint python with ruff
         run: uv run ruff check --exclude scratchpads
 
