# QuiZX: a quick Rust port of PyZX

[![pypi][]](https://pypi.org/project/quizx/)
[![py-version][]](https://pypi.org/project/quizx/)
[![crates][]](https://crates.io/crates/quizx)
[![msrv][]](https://github.com/zxlang/quizx)
[![rs-docs][]](https://docs.rs/quizx)

  [pypi]: https://img.shields.io/pypi/v/quizx
  [py-version]: https://img.shields.io/pypi/pyversions/quizx
  [crates]: https://img.shields.io/crates/v/quizx
  [msrv]: https://img.shields.io/crates/msrv/quizx
  [rs-docs]: https://img.shields.io/docsrs/quizx?label=rust%20docs

[PyZX](https://github.com/zxlang/pyzx) is a Python library for quantum circuit optimisation and compiling using the [ZX-calculus](https://zxcalculus.com). It's great for hacking, learning, and trying things out in [Jupyter](https://jupyter.org/) notebooks. However, it's written to maximise clarity and fun, not performance.

This is a port of some of the core functionality of PyZX to the [Rust](https://www.rust-lang.org/) programming language. This is a modern systems programming language, which enables writing software that is very fast and memory efficient.

The library is available both as a Rust crate and a Python package. See the [Python Changelog](https://github.com/zxcalc/quizx/blob/master/pybindings/CHANGELOG.md) and the [Rust Changelog](https://github.com/zxcalc/quizx/blob/master/quizx/CHANGELOG.md) for the latest updates.

See the [CONTRIBUTING.md](https://github.com/zxcalc/quizx/blob/master/CONTRIBUTING.md) file for detailed instructions for building the libraries from source and contributing to the project.
Pull requests are welcome!

## A bit about performance

As a very anecdotal example of the performance difference, the program `spider_chain` builds a chain of 1 million green spiders and fuses them all. In PyZX, you can fuse all the spiders in a ZX-diagram as follows:

```python
from pyzx.basicrules import *

success = True
while success:
    success = any(fuse(g, g.edge_s(e), g.edge_t(e)) for e in g.edges())
```

In QuiZX, the Rust code is slightly more verbose, but similar in spirit:
```rust
use quizx::basic_rules::*;

loop {
    match g.find_edge(|v0,v1,_| check_spider_fusion(&g, v0, v1)) {
        Some((v0,v1,_)) => spider_fusion_unchecked(&mut g, v0, v1),
        None => break,
    };
}
```

On my laptop, the PyZX code takes about 98 seconds to fuse 1 million spiders, whereas the QuiZX code takes 17 milliseconds.

<<<<<<< HEAD
## TODO

QuiZX is not intended to have all the features of PyZX, but certainly the core stuff. Here's where it's at:

- ZX-diagrams
  - [X] building ZX-diagrams and doing basic graph manipulations
  - [X] converting ZX-diagrams to Z + hadamard form
  - [X] switchable underlying graph model (fast vector-based model for sparse graphs, slower hash-based model for dense graphs)
- ZX-calculus rules
  - [X] spider fusion
  - [X] local complementation
  - [X] pivoting
  - [X] remove identity spiders
  - [X] colour-change
  - [X] pivoting variations (boundary-pivot and gadget-pivot)
- simplifiers
  - [X] clifford simplifier (from [this](https://quantum-journal.org/papers/q-2020-06-04-279/) paper)
  - [X] phase gadget simplifier (from [this](https://journals.aps.org/pra/abstract/10.1103/PhysRevA.102.022406) paper)
  - [X] simplification-based equality checker
- tensor evaluation based on [ndarray](https://github.com/rust-ndarray/ndarray)
  - [X] exact scalars with [cyclotomic](https://en.wikipedia.org/wiki/Cyclotomic_field)
      rational numbers
  - [X] floating point scalars based on [num_complex](https://crates.io/crates/num-complex)
  - [X] tensor contraction for arbitrary ZX-diagrams
  - [X] equality of tensors with exact scalars
  - [ ] approximate equality of tensors with floating point scalars
  - [ ] space optimisations
  - [ ] choose good contraction ordering (currently uses
        reverse-insertion-order)
  - [ ] more human-readable tensor output (e.g. converting to normal matrices, pretty printing)
- circuits
  - [X] circuit data type
  - [X] read and write QASM
  - [X] conversion from circuits to ZX-diagrams
  - [X] circuit extraction
=======
## License
>>>>>>> b7415e70

This project is licensed under Apache License, Version 2.0 ([LICENSE][] or http://www.apache.org/licenses/LICENSE-2.0).<|MERGE_RESOLUTION|>--- conflicted
+++ resolved
@@ -47,44 +47,6 @@
 
 On my laptop, the PyZX code takes about 98 seconds to fuse 1 million spiders, whereas the QuiZX code takes 17 milliseconds.
 
-<<<<<<< HEAD
-## TODO
-
-QuiZX is not intended to have all the features of PyZX, but certainly the core stuff. Here's where it's at:
-
-- ZX-diagrams
-  - [X] building ZX-diagrams and doing basic graph manipulations
-  - [X] converting ZX-diagrams to Z + hadamard form
-  - [X] switchable underlying graph model (fast vector-based model for sparse graphs, slower hash-based model for dense graphs)
-- ZX-calculus rules
-  - [X] spider fusion
-  - [X] local complementation
-  - [X] pivoting
-  - [X] remove identity spiders
-  - [X] colour-change
-  - [X] pivoting variations (boundary-pivot and gadget-pivot)
-- simplifiers
-  - [X] clifford simplifier (from [this](https://quantum-journal.org/papers/q-2020-06-04-279/) paper)
-  - [X] phase gadget simplifier (from [this](https://journals.aps.org/pra/abstract/10.1103/PhysRevA.102.022406) paper)
-  - [X] simplification-based equality checker
-- tensor evaluation based on [ndarray](https://github.com/rust-ndarray/ndarray)
-  - [X] exact scalars with [cyclotomic](https://en.wikipedia.org/wiki/Cyclotomic_field)
-      rational numbers
-  - [X] floating point scalars based on [num_complex](https://crates.io/crates/num-complex)
-  - [X] tensor contraction for arbitrary ZX-diagrams
-  - [X] equality of tensors with exact scalars
-  - [ ] approximate equality of tensors with floating point scalars
-  - [ ] space optimisations
-  - [ ] choose good contraction ordering (currently uses
-        reverse-insertion-order)
-  - [ ] more human-readable tensor output (e.g. converting to normal matrices, pretty printing)
-- circuits
-  - [X] circuit data type
-  - [X] read and write QASM
-  - [X] conversion from circuits to ZX-diagrams
-  - [X] circuit extraction
-=======
 ## License
->>>>>>> b7415e70
 
 This project is licensed under Apache License, Version 2.0 ([LICENSE][] or http://www.apache.org/licenses/LICENSE-2.0).