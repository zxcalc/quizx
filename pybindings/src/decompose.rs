// use std::string;

// use crate::scalar::Scalar;
use crate::vec_graph::VecGraph;
use crate::Scalar;
// use num::integer;
use pyo3::prelude::*;
<<<<<<< HEAD
use quizx::vec_graph::Graph;

#[pyclass]
#[derive(Clone, Debug)]
pub enum SimpFunc {
    FullSimp,
    CliffordSimp,
    NoSimp,
}

impl From<SimpFunc> for ::quizx::decompose::SimpFunc {
    fn from(s: SimpFunc) -> Self {
        match s {
            SimpFunc::FullSimp => ::quizx::decompose::SimpFunc::FullSimp,
            SimpFunc::CliffordSimp => ::quizx::decompose::SimpFunc::CliffordSimp,
            SimpFunc::NoSimp => ::quizx::decompose::SimpFunc::NoSimp,
        }
    }
}
=======
use quizx::decompose::Driver;
>>>>>>> efe19c51

#[pyclass]
pub struct Decomposer {
    d: ::quizx::decompose::Decomposer<::quizx::vec_graph::Graph>,
}

#[pymethods]
impl Decomposer {
    #[staticmethod]
    fn empty() -> Decomposer {
        Decomposer {
            d: ::quizx::decompose::Decomposer::empty(),
        }
    }

    #[new]
    #[pyo3(signature = (g, *, use_cats=None, save=None, simp=None, random_t=None))]
    fn new(
        g: &VecGraph,
        use_cats: Option<bool>,
        save: Option<bool>,
        simp: Option<SimpFunc>,
        random_t: Option<bool>,
    ) -> Decomposer {
        let mut d = ::quizx::decompose::Decomposer::new(&g.g);

        if let Some(use_cats) = use_cats {
            d.use_cats(use_cats);
        }

        if let Some(save) = save {
            d.save(save);
        }

        if let Some(simp) = simp {
            d.with_simp(simp.into());
        }

        if let Some(random_t) = random_t {
            d.random_t(random_t);
        }

        Decomposer { d }
    }

    fn done(&self) -> PyResult<Vec<VecGraph>> {
        let mut gs = vec![];
        for g in &self.d.done {
            gs.push(VecGraph { g: g.clone() });
        }
        Ok(gs)
    }

    pub fn scalar(&self) -> Scalar {
        self.d.scalar().into()
    }

    fn with_simp(&mut self, b: bool, clifford_only: bool) {
        if b && clifford_only {
            self.d.with_simp(::quizx::decompose::SimpFunc::CliffordSimp);
        } else if b {
            self.d.with_simp(::quizx::decompose::SimpFunc::FullSimp);
        } else {
            self.d.with_simp(::quizx::decompose::SimpFunc::NoSimp);
        }
    }

<<<<<<< HEAD
    fn with_simp(&mut self, simp: SimpFunc) {
        self.d.with_simp(simp.into());
    }

    fn with_full_simp(&mut self) {
        self.d.with_full_simp();
    }

    fn with_clifford_simp(&mut self) {
        self.d.with_clifford_simp();
    }

    fn random_t(&mut self, b: bool) {
        self.d.random_t(b);
=======
    fn with_split_graph_components(&mut self, b: bool) {
        self.d.with_split_graphs_components(b);
    }

    fn save(&mut self, b: bool) {
        self.d.with_save(b);
    }

    fn with_driver(&mut self, driver_type: &str, random_t: bool) {
        match driver_type {
            "BssTOnly" => {
                self.d.with_driver(Driver::BssTOnly(random_t));
            }
            "BssWithCats" => {
                self.d.with_driver(Driver::BssWithCats(random_t));
            }
            _ => {
                println!("Driver Not Supported!");
            }
        };
>>>>>>> efe19c51
    }

    fn max_terms(&self) -> f64 {
        self.d.max_terms()
    }

<<<<<<< HEAD
    fn decomp_top(&mut self) {
        self.d.decomp_top();
    }

    fn decomp_all(&mut self) {
        self.d.decomp_all();
    }

    fn decomp_until_depth(&mut self, depth: usize) {
        self.d.decomp_until_depth(depth);
    }

    #[pyo3(signature = (depth, /, *, allow_threads=true))]
    fn decomp_parallel(&mut self, depth: usize, allow_threads: bool) {
        if allow_threads {
            // Release the GIL for potentially long-running parallel computation
            pyo3::Python::with_gil(|py| {
                py.allow_threads(|| {
                    self.d = self.d.clone().decomp_parallel(depth);
                });
            });
        } else {
            self.d = self.d.clone().decomp_parallel(depth);
        }
    }

    fn decomp_ts(
        &mut self,
        depth: usize,
        g: &VecGraph,
        ts: &Bound<pyo3::types::PyList>,
    ) -> PyResult<()> {
        let res: Vec<usize> = ts.extract()?;
        let rs_ts: &[usize] = &res;
        self.d.decomp_ts(depth, g.g.clone(), rs_ts);
        Ok(())
    }

    #[staticmethod]
    fn first_ts(g: &VecGraph) -> Vec<usize> {
        ::quizx::decompose::Decomposer::<Graph>::first_ts(&g.g)
    }

    #[staticmethod]
    #[pyo3(signature = (g, seed=None))]
    fn random_ts(g: &VecGraph, seed: Option<u64>) -> Vec<usize> {
        use rand::rngs::StdRng;
        use rand::SeedableRng;

        let mut rng = match seed {
            Some(s) => StdRng::seed_from_u64(s),
            None => StdRng::from_entropy(),
        };

        ::quizx::decompose::Decomposer::<Graph>::random_ts(&g.g, &mut rng)
    }

    #[staticmethod]
    fn cat_ts(g: &VecGraph) -> Vec<usize> {
        ::quizx::decompose::Decomposer::<Graph>::cat_ts(&g.g)
    }

    fn use_cats(&mut self, b: bool) {
        self.d.use_cats(b);
    }

    #[getter]
    fn nterms(&self) -> usize {
=======
    fn decompose(&mut self) {
        self.d.decompose();
    }

    fn decompose_parallel(&mut self) {
        self.d.decompose_parallel();
    }

    fn decompose_until_depth(&mut self, depth: i64) {
        self.d.decomp_until_depth(depth);
    }

    fn get_nterms(&self) -> usize {
>>>>>>> efe19c51
        self.d.nterms
    }

    fn split(&mut self) -> Vec<Decomposer> {
        self.d
            .clone()
            .split()
            .into_iter()
            .map(|d| Decomposer { d })
            .collect()
    }

    #[staticmethod]
    fn merge(ds: &Bound<pyo3::types::PyList>) -> PyResult<Decomposer> {
        let mut rust_decomposers = Vec::new();

        for item in ds.iter() {
            let decomposer: PyRef<Decomposer> = item.extract()?;
            rust_decomposers.push(decomposer.d.clone());
        }

        Ok(Decomposer {
            d: ::quizx::decompose::Decomposer::merge(rust_decomposers),
        })
    }

    fn pop_graph(&mut self) -> VecGraph {
        VecGraph {
            g: self.d.pop_graph(),
        }
    }

    fn __repr__(&self) -> String {
        format!(
            "Decomposer(nterms={}, scalar={}, stack_size={}, done_size={})",
            self.d.nterms,
            self.d.scalar,
            self.d.stack.len(),
            self.d.done.len()
        )
    }
}<|MERGE_RESOLUTION|>--- conflicted
+++ resolved
@@ -5,7 +5,6 @@
 use crate::Scalar;
 // use num::integer;
 use pyo3::prelude::*;
-<<<<<<< HEAD
 use quizx::vec_graph::Graph;
 
 #[pyclass]
@@ -25,9 +24,7 @@
         }
     }
 }
-=======
 use quizx::decompose::Driver;
->>>>>>> efe19c51
 
 #[pyclass]
 pub struct Decomposer {
@@ -85,17 +82,6 @@
         self.d.scalar().into()
     }
 
-    fn with_simp(&mut self, b: bool, clifford_only: bool) {
-        if b && clifford_only {
-            self.d.with_simp(::quizx::decompose::SimpFunc::CliffordSimp);
-        } else if b {
-            self.d.with_simp(::quizx::decompose::SimpFunc::FullSimp);
-        } else {
-            self.d.with_simp(::quizx::decompose::SimpFunc::NoSimp);
-        }
-    }
-
-<<<<<<< HEAD
     fn with_simp(&mut self, simp: SimpFunc) {
         self.d.with_simp(simp.into());
     }
@@ -110,7 +96,8 @@
 
     fn random_t(&mut self, b: bool) {
         self.d.random_t(b);
-=======
+    }
+
     fn with_split_graph_components(&mut self, b: bool) {
         self.d.with_split_graphs_components(b);
     }
@@ -131,97 +118,69 @@
                 println!("Driver Not Supported!");
             }
         };
->>>>>>> efe19c51
+    }
+
+    fn with_split_graph_components(&mut self, b: bool) {
+        self.d.with_split_graphs_components(b);
+    }
+
+    fn save(&mut self, b: bool) {
+        self.d.with_save(b);
+    }
+
+    fn with_driver(&mut self, driver_type: &str, random_t: bool) {
+        match driver_type {
+            "BssTOnly" => {
+                self.d.with_driver(Driver::BssTOnly(random_t));
+            }
+            "BssWithCats" => {
+                self.d.with_driver(Driver::BssWithCats(random_t));
+            }
+            _ => {
+                println!("Driver Not Supported!");
+            }
+        };
+    }
+
+    fn with_simp(&mut self, simp: SimpFunc) {
+        self.d.with_simp(simp.into());
+    }
+
+    fn with_full_simp(&mut self) {
+        self.d.with_full_simp();
+    }
+
+    fn with_clifford_simp(&mut self) {
+        self.d.with_clifford_simp();
+    }
+
+    fn random_t(&mut self, b: bool) {
+        self.d.random_t(b);
     }
 
     fn max_terms(&self) -> f64 {
         self.d.max_terms()
     }
 
-<<<<<<< HEAD
+    fn decompose(&mut self) {
+        self.d.decompose();
+
     fn decomp_top(&mut self) {
         self.d.decomp_top();
     }
-
     fn decomp_all(&mut self) {
         self.d.decomp_all();
     }
 
-    fn decomp_until_depth(&mut self, depth: usize) {
+
+    fn decompose_until_depth(&mut self, depth: i64) {
         self.d.decomp_until_depth(depth);
-    }
-
-    #[pyo3(signature = (depth, /, *, allow_threads=true))]
-    fn decomp_parallel(&mut self, depth: usize, allow_threads: bool) {
-        if allow_threads {
-            // Release the GIL for potentially long-running parallel computation
-            pyo3::Python::with_gil(|py| {
-                py.allow_threads(|| {
-                    self.d = self.d.clone().decomp_parallel(depth);
-                });
-            });
-        } else {
-            self.d = self.d.clone().decomp_parallel(depth);
-        }
-    }
-
-    fn decomp_ts(
-        &mut self,
-        depth: usize,
-        g: &VecGraph,
-        ts: &Bound<pyo3::types::PyList>,
-    ) -> PyResult<()> {
-        let res: Vec<usize> = ts.extract()?;
-        let rs_ts: &[usize] = &res;
-        self.d.decomp_ts(depth, g.g.clone(), rs_ts);
-        Ok(())
-    }
-
-    #[staticmethod]
-    fn first_ts(g: &VecGraph) -> Vec<usize> {
-        ::quizx::decompose::Decomposer::<Graph>::first_ts(&g.g)
-    }
-
-    #[staticmethod]
-    #[pyo3(signature = (g, seed=None))]
-    fn random_ts(g: &VecGraph, seed: Option<u64>) -> Vec<usize> {
-        use rand::rngs::StdRng;
-        use rand::SeedableRng;
-
-        let mut rng = match seed {
-            Some(s) => StdRng::seed_from_u64(s),
-            None => StdRng::from_entropy(),
-        };
-
-        ::quizx::decompose::Decomposer::<Graph>::random_ts(&g.g, &mut rng)
-    }
-
-    #[staticmethod]
-    fn cat_ts(g: &VecGraph) -> Vec<usize> {
-        ::quizx::decompose::Decomposer::<Graph>::cat_ts(&g.g)
     }
 
     fn use_cats(&mut self, b: bool) {
         self.d.use_cats(b);
     }
-
-    #[getter]
-    fn nterms(&self) -> usize {
-=======
-    fn decompose(&mut self) {
-        self.d.decompose();
-    }
-
-    fn decompose_parallel(&mut self) {
-        self.d.decompose_parallel();
-    }
-
-    fn decompose_until_depth(&mut self, depth: i64) {
-        self.d.decomp_until_depth(depth);
-    }
-
     fn get_nterms(&self) -> usize {
->>>>>>> efe19c51
         self.d.nterms
     }
 
