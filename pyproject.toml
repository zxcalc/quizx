<<<<<<< HEAD
[project]
name = "quizx"
description = "Quantum Circuit Optimisation and Compilation using the ZX-calculus"
version = "0.1.0"
requires-python = ">=3.9"
license = { file = "LICENSE" }
readme = "pybindings/README.md"
authors = [{ name = "Aleks Kissinger", email = "aleks0@gmail.com" }]
maintainers = [
    { name = "Aleks Kissinger", email = "aleks0@gmail.com" },
    { name = "Agustin Borgna", email = "agustinborgna@gmail.com" },
]
classifiers = [
    "Environment :: Console",
    "Programming Language :: Python :: 3.9",
    "Programming Language :: Python :: 3.10",
    "Programming Language :: Python :: 3.11",
    "Programming Language :: Python :: 3.12",
    "Programming Language :: Python :: 3.13",
    "License :: OSI Approved :: Apache Software License",
    "Operating System :: MacOS :: MacOS X",
    "Operating System :: POSIX :: Linux",
    "Operating System :: Microsoft :: Windows",
    "Intended Audience :: Developers",
    "Intended Audience :: Science/Research",
    "Topic :: Software Development :: Compilers",
    "Topic :: Scientific/Engineering",
]

dependencies = ["pyzx >=0.9.0,<0.10.0"]
=======
[tool.uv.workspace]
members = ["pybindings"]
>>>>>>> 9fc447de

[tool.uv]
dev-dependencies = [
    "pip >=25,<26",
    "maturin >=1.8.2,<2",
    "pytest >=8.3.3,<9",
    "ruff >=0.6.8,<1",
    "pre-commit >=4.1.0,<5",
    "mypy >=1.11.2,<2",
]

[build-system]
requires = ["hatchling"]
build-backend = "hatchling.build"

[tool.maturin]
# Maturin is not the build system for the workspace (it is configured inside `pybindings`).
# We mirror the `pybindings/pyproject.toml` config here so `maturin develop` still works
# from the root of the workspace.
manifest-path = "pybindings/Cargo.toml"
python-source = "pybindings"
module-name = "quizx._quizx"<|MERGE_RESOLUTION|>--- conflicted
+++ resolved
@@ -1,38 +1,5 @@
-<<<<<<< HEAD
-[project]
-name = "quizx"
-description = "Quantum Circuit Optimisation and Compilation using the ZX-calculus"
-version = "0.1.0"
-requires-python = ">=3.9"
-license = { file = "LICENSE" }
-readme = "pybindings/README.md"
-authors = [{ name = "Aleks Kissinger", email = "aleks0@gmail.com" }]
-maintainers = [
-    { name = "Aleks Kissinger", email = "aleks0@gmail.com" },
-    { name = "Agustin Borgna", email = "agustinborgna@gmail.com" },
-]
-classifiers = [
-    "Environment :: Console",
-    "Programming Language :: Python :: 3.9",
-    "Programming Language :: Python :: 3.10",
-    "Programming Language :: Python :: 3.11",
-    "Programming Language :: Python :: 3.12",
-    "Programming Language :: Python :: 3.13",
-    "License :: OSI Approved :: Apache Software License",
-    "Operating System :: MacOS :: MacOS X",
-    "Operating System :: POSIX :: Linux",
-    "Operating System :: Microsoft :: Windows",
-    "Intended Audience :: Developers",
-    "Intended Audience :: Science/Research",
-    "Topic :: Software Development :: Compilers",
-    "Topic :: Scientific/Engineering",
-]
-
-dependencies = ["pyzx >=0.9.0,<0.10.0"]
-=======
 [tool.uv.workspace]
 members = ["pybindings"]
->>>>>>> 9fc447de
 
 [tool.uv]
 dev-dependencies = [
