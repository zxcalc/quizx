--- conflicted
+++ resolved
@@ -25,14 +25,10 @@
 serde = { workspace = true, features = ["derive"] }
 serde_json = { workspace = true }
 derive_more = { workspace = true, features = ["display", "error", "from"] }
-<<<<<<< HEAD
-clap = { version = "4.5.38", features = ["cargo", "derive"] }
+clap = { version = "4.5.39", features = ["cargo", "derive"] }
 strum_macros = "0.25"
 strum = "0.25"
 roots = "0.0.8"
-=======
-clap = { version = "4.5.39", features = ["cargo", "derive"] }
->>>>>>> efe19c51
 
 [dev-dependencies]
 rstest = { workspace = true }
