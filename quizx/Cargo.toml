--- conflicted
+++ resolved
@@ -26,15 +26,12 @@
 serde_json = { workspace = true }
 derive_more = { workspace = true, features = ["display", "error", "from"] }
 clap = { version = "4.5.39", features = ["cargo", "derive"] }
-<<<<<<< HEAD
+tempfile = { workspace = true }
+env_logger = { workspace = true }
+log = { workspace = true }
 strum_macros = "0.25"
 strum = "0.25"
 roots = "0.0.8"
-=======
-tempfile = { workspace = true }
-env_logger = { workspace = true }
-log = { workspace = true }
->>>>>>> e67ae06a
 
 [dev-dependencies]
 rstest = { workspace = true }
